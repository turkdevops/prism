--- conflicted
+++ resolved
@@ -265,15 +265,13 @@
 			"require": "clike",
 			"owner": "Golmote"
 		},
-<<<<<<< HEAD
-		"smarty": {
-			"title": "Smarty",
-			"owner": "Golmote"
-=======
 		"powershell": {
 			"title": "PowerShell",
 			"owner": "nauzilus"
->>>>>>> 61e75a0e
+		},
+		"smarty": {
+			"title": "Smarty",
+			"owner": "Golmote"
 		}
 	},
 	"plugins": {
