var components = {
	"core": {
		"meta": {
			"path": "components/prism-core.js",
			"option": "mandatory"
		},
		"core": "Core"
	},
	"themes": {
		"meta": {
			"path": "themes/{id}.css",
			"link": "index.html?theme={id}",
			"exclusive": true
		},
		"prism": {
			"title": "Default",
			"option": "default"
		},
		"prism-dark": "Dark",
		"prism-funky": "Funky",
		"prism-okaidia": {
			"title": "Okaidia",
			"owner": "ocodia"
		},
		"prism-twilight": {
			"title": "Twilight",
			"owner": "remybach"
		},
		"prism-coy": {
			"title": "Coy",
			"owner": "tshedor"
		}
	},
	"languages": {
		"meta": {
			"path": "components/prism-{id}",
			"noCSS": true
		},
		"markup": {
			"title": "Markup",
			"option": "default"
		},
		"twig": {
			"title": "Twig",
			"require": "markup",
			"owner": "brandonkelly"
		},
		"css": {
			"title": "CSS",
			"option": "default"
		},
		"css-extras": {
			"title": "CSS Extras",
			"require": "css",
			"owner": "milesj"
		},
		"clike": {
			"title": "C-like",
			"option": "default"
		},
		"javascript": {
			"title": "JavaScript",
			"option": "default",
			"require": "clike"
		},
		"java": {
			"title": "Java",
			"require": "clike",
			"owner": "sherblot"
		},
		"php": {
			"title": "PHP",
			"require": "clike",
			"owner": "milesj"
		},
		"php-extras": {
			"title": "PHP Extras",
			"require": "php",
			"owner": "milesj"
		},
		"coffeescript": {
			"title": "CoffeeScript",
			"require": "javascript",
			"owner": "R-osey"
		},
		"scss": {
			"title": "Sass (Scss)",
			"require": "css",
			"owner": "MoOx"
		},
		"bash": {
			"title": "Bash",
			"require": "clike",
			"owner": "zeitgeist87"
		},
		"c": {
			"title": "C",
			"require": "clike",
			"owner": "zeitgeist87"
		},
		"cpp": {
			"title": "C++",
			"require": "c",
			"owner": "zeitgeist87"
		},
		"python": {
			"title": "Python",
			"owner": "multipetros"
		},
		"sql": {
			"title": "SQL",
			"owner": "multipetros"
		},
		"groovy": {
			"title": "Groovy",
			"require": "clike",
			"owner": "robfletcher"
		},
		"http": {
			"title": "HTTP",
			"owner": "danielgtaylor"
		},
		"ruby": {
			"title": "Ruby",
			"require": "clike",
			"owner": "samflores"
		},
		"rip": {
			"title": "Rip",
			"owner": "ravinggenius"
		},
		"gherkin": {
			"title": "Gherkin",
			"owner": "mvalipour"
		},
		"csharp": {
			"title": "C#",
			"require": "clike",
			"owner": "mvalipour"
		},
		"go": {
			"title": "Go",
			"require": "clike",
			"owner": "arnehormann"
		},
		"nsis": {
			"title": "NSIS",
			"owner": "idleberg"
		},
		"aspnet": {
			"title": "ASP.NET (C#)",
			"require": "markup",
			"owner": "nauzilus"
		},
		"scala": {
			"title": "Scala",
			"require": "java",
			"owner": "jozic"
		},
		"haskell": {
			"title": "Haskell",
			"owner": "bholst"
		},
		"swift": {
			"title": "Swift",
			"require": "clike",
			"owner": "chrischares"
		},
		"objectivec": {
			"title": "Objective-C",
			"require": "c",
			"owner": "uranusjr"
		},
		"autohotkey": {
			"title": "AutoHotkey",
			"owner": "aviaryan"
		},
		"ini": {
			"title": "Ini",
			"owner": "aviaryan"
		},
		"latex": {
			"title": "LaTeX",
			"owner": "japborst"
		},
		"apacheconf": {
			"title": "Apache Configuration",
			"owner": "GuiTeK"
		},
		"git": {
			"title": "Git",
			"owner": "lgiraudel"
		},
		"scheme" : {
			"title": "Scheme",
			"owner" : "bacchus123"
		},
		"nasm": {
			"title": "nasm",
			"owner": "rbmj"
		},
		"perl": {
			"title": "Perl",
			"owner": "Golmote"
		},
		"handlebars": {
			"title": "Handlebars",
			"owner": "Golmote"
		},
<<<<<<< HEAD
		"markdown": {
			"title": "Markdown",
			"require": "markup",
=======
		"matlab": {
			"title": "MATLAB",
			"owner": "Golmote"
		},
		"less": {
			"title": "Less",
			"require": "css",
			"owner": "Golmote"
		},
		"r": {
			"title": "R",
			"owner": "Golmote"
		},
		"lolcode": {
			"title": "LOLCODE",
			"owner": "Golmote"
		},
		"fortran": {
			"title": "Fortran",
			"owner": "Golmote"
		},
		"erlang": {
			"title": "Erlang",
			"owner": "Golmote"
		},
		"haml": {
			"title": "Haml",
			"require": "ruby",
			"owner": "Golmote"
		},
		"jade": {
			"title": "Jade",
			"require": "javascript",
			"owner": "Golmote"
		},
		"pascal": {
			"title": "Pascal",
			"owner": "Golmote"
		},
		"applescript": {
			"title": "AppleScript",
			"owner": "Golmote"
		},
		"rust": {
			"title": "Rust",
			"owner": "Golmote"
		},
		"dart": {
			"title": "Dart",
			"require": "clike",
>>>>>>> 11a79455
			"owner": "Golmote"
		}
	},
	"plugins": {
		"meta": {
			"path": "plugins/{id}/prism-{id}",
			"link": "plugins/{id}/"
		},
		"line-highlight": "Line Highlight",
		"line-numbers": {
			"title": "Line Numbers",
			"owner": "kuba-kubula"
		},
		"show-invisibles": "Show Invisibles",
		"autolinker": "Autolinker",
		"wpd": "WebPlatform Docs",
		"file-highlight": {
			"title": "File Highlight",
			"noCSS": true
		},
		"show-language": {
			"title": "Show Language",
			"owner": "nauzilus"
		}
	}
};<|MERGE_RESOLUTION|>--- conflicted
+++ resolved
@@ -207,62 +207,61 @@
 			"title": "Handlebars",
 			"owner": "Golmote"
 		},
-<<<<<<< HEAD
+		"matlab": {
+			"title": "MATLAB",
+			"owner": "Golmote"
+		},
+		"less": {
+			"title": "Less",
+			"require": "css",
+			"owner": "Golmote"
+		},
+		"r": {
+			"title": "R",
+			"owner": "Golmote"
+		},
+		"lolcode": {
+			"title": "LOLCODE",
+			"owner": "Golmote"
+		},
+		"fortran": {
+			"title": "Fortran",
+			"owner": "Golmote"
+		},
+		"erlang": {
+			"title": "Erlang",
+			"owner": "Golmote"
+		},
+		"haml": {
+			"title": "Haml",
+			"require": "ruby",
+			"owner": "Golmote"
+		},
+		"jade": {
+			"title": "Jade",
+			"require": "javascript",
+			"owner": "Golmote"
+		},
+		"pascal": {
+			"title": "Pascal",
+			"owner": "Golmote"
+		},
+		"applescript": {
+			"title": "AppleScript",
+			"owner": "Golmote"
+		},
+		"rust": {
+			"title": "Rust",
+			"owner": "Golmote"
+		},
+		"dart": {
+			"title": "Dart",
+			"require": "clike",
+			"owner": "Golmote"
+		},
 		"markdown": {
 			"title": "Markdown",
 			"require": "markup",
-=======
-		"matlab": {
-			"title": "MATLAB",
-			"owner": "Golmote"
-		},
-		"less": {
-			"title": "Less",
-			"require": "css",
-			"owner": "Golmote"
-		},
-		"r": {
-			"title": "R",
-			"owner": "Golmote"
-		},
-		"lolcode": {
-			"title": "LOLCODE",
-			"owner": "Golmote"
-		},
-		"fortran": {
-			"title": "Fortran",
-			"owner": "Golmote"
-		},
-		"erlang": {
-			"title": "Erlang",
-			"owner": "Golmote"
-		},
-		"haml": {
-			"title": "Haml",
-			"require": "ruby",
-			"owner": "Golmote"
-		},
-		"jade": {
-			"title": "Jade",
-			"require": "javascript",
-			"owner": "Golmote"
-		},
-		"pascal": {
-			"title": "Pascal",
-			"owner": "Golmote"
-		},
-		"applescript": {
-			"title": "AppleScript",
-			"owner": "Golmote"
-		},
-		"rust": {
-			"title": "Rust",
-			"owner": "Golmote"
-		},
-		"dart": {
-			"title": "Dart",
-			"require": "clike",
->>>>>>> 11a79455
 			"owner": "Golmote"
 		}
 	},
