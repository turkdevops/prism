var components = {
	"core": {
		"meta": {
			"path": "components/prism-core.js",
			"option": "mandatory"
		},
		"core": "Core"
	},
	"themes": {
		"meta": {
			"path": "themes/{id}.css",
			"link": "index.html?theme={id}",
			"exclusive": true
		},
		"prism": {
			"title": "Default",
			"option": "default"
		},
		"prism-dark": "Dark",
		"prism-funky": "Funky",
		"prism-okaidia": {
			"title": "Okaidia",
			"owner": "ocodia"
		},
		"prism-twilight": {
			"title": "Twilight",
			"owner": "remybach"
		},
		"prism-coy": {
			"title": "Coy",
			"owner": "tshedor"
		}
	},
	"languages": {
		"meta": {
			"path": "components/prism-{id}",
			"noCSS": true,
			"examplesPath": "examples/prism-{id}"
		},
		"markup": {
			"title": "Markup",
			"option": "default"
		},
		"css": {
			"title": "CSS",
			"option": "default"
		},
		"clike": {
			"title": "C-like",
			"option": "default"
		},
		"javascript": {
			"title": "JavaScript",
			"option": "default",
			"require": "clike"
		},

		// ---

		"actionscript": {
			"title": "ActionScript",
			"require": "javascript",
			"owner": "Golmote"
		},
		"apacheconf": {
			"title": "Apache Configuration",
			"owner": "GuiTeK"
		},
		"applescript": {
			"title": "AppleScript",
			"owner": "Golmote"
		},
		"aspnet": {
			"title": "ASP.NET (C#)",
			"require": "markup",
			"owner": "nauzilus"
		},
		"autohotkey": {
			"title": "AutoHotkey",
			"owner": "aviaryan"
		},
		"bash": {
			"title": "Bash",
			"require": "clike",
			"owner": "zeitgeist87"
		},
		"c": {
			"title": "C",
			"require": "clike",
			"owner": "zeitgeist87"
		},
		"csharp": {
			"title": "C#",
			"require": "clike",
			"owner": "mvalipour"
		},
		"cpp": {
			"title": "C++",
			"require": "c",
			"owner": "zeitgeist87"
		},
		"coffeescript": {
			"title": "CoffeeScript",
			"require": "javascript",
			"owner": "R-osey"
		},
		"css-extras": {
			"title": "CSS Extras",
			"require": "css",
			"owner": "milesj"
		},
		"dart": {
			"title": "Dart",
			"require": "clike",
			"owner": "Golmote"
		},
		"eiffel": {
			"title": "Eiffel",
			"owner": "Conaclos"
		},
		"erlang": {
			"title": "Erlang",
			"owner": "Golmote"
		},
		"fsharp": {
			"title": "F#",
			"require": "clike",
			"owner": "simonreynolds7"
		},
		"fortran": {
			"title": "Fortran",
			"owner": "Golmote"
		},
		"gherkin": {
			"title": "Gherkin",
			"owner": "hason"
		},
		"git": {
			"title": "Git",
			"owner": "lgiraudel"
		},
		"go": {
			"title": "Go",
			"require": "clike",
			"owner": "arnehormann"
		},
		"groovy": {
			"title": "Groovy",
			"require": "clike",
			"owner": "robfletcher"
		},
		"haml": {
			"title": "Haml",
			"require": "ruby",
			"owner": "Golmote"
		},
		"handlebars": {
			"title": "Handlebars",
			"require": "markup",
			"owner": "Golmote"
		},
		"haskell": {
			"title": "Haskell",
			"owner": "bholst"
		},
		"http": {
			"title": "HTTP",
			"owner": "danielgtaylor"
		},
		"ini": {
			"title": "Ini",
			"owner": "aviaryan"
		},
		"jade": {
			"title": "Jade",
			"require": "javascript",
			"owner": "Golmote"
		},
		"java": {
			"title": "Java",
			"require": "clike",
			"owner": "sherblot"
		},
		"julia": {
			"title": "Julia",
			"owner": "cdagnino"
		},
		"latex": {
			"title": "LaTeX",
			"owner": "japborst"
		},
		"less": {
			"title": "Less",
			"require": "css",
			"owner": "Golmote"
		},
		"lolcode": {
			"title": "LOLCODE",
			"owner": "Golmote"
		},
		"markdown": {
			"title": "Markdown",
			"require": "markup",
			"owner": "Golmote"
		},
		"matlab": {
			"title": "MATLAB",
			"owner": "Golmote"
		},
		"nasm": {
			"title": "NASM",
			"owner": "rbmj"
		},
		"nsis": {
			"title": "NSIS",
			"owner": "idleberg"
		},
		"objectivec": {
			"title": "Objective-C",
			"require": "c",
			"owner": "uranusjr"
		},
		"pascal": {
			"title": "Pascal",
			"owner": "Golmote"
		},
		"perl": {
			"title": "Perl",
			"owner": "Golmote"
		},
		"php": {
			"title": "PHP",
			"require": "clike",
			"owner": "milesj"
		},
		"php-extras": {
			"title": "PHP Extras",
			"require": "php",
			"owner": "milesj"
		},
		"powershell": {
			"title": "PowerShell",
			"owner": "nauzilus"
		},
		"python": {
			"title": "Python",
			"owner": "multipetros"
		},
		"r": {
			"title": "R",
			"owner": "Golmote"
		},
		"jsx":{
			"title": "React JSX",
			"require": ["markup", "javascript"],
			"owner": "vkbansal"
		},
		"rest": {
			"title": "reST (reStructuredText)",
			"owner": "Golmote"
		},
		"rip": {
			"title": "Rip",
			"owner": "ravinggenius"
		},
		"ruby": {
			"title": "Ruby",
			"require": "clike",
			"owner": "samflores"
		},
		"rust": {
			"title": "Rust",
			"owner": "Golmote"
		},
		"sas": {
			"title": "SAS",
			"owner": "Golmote"
		},
		"sass": {
			"title": "Sass (Sass)",
			"owner": "Golmote"
		},
		"scss": {
			"title": "Sass (Scss)",
			"require": "css",
			"owner": "MoOx"
		},
		"scala": {
			"title": "Scala",
			"require": "java",
			"owner": "jozic"
		},
		"scheme" : {
			"title": "Scheme",
			"owner" : "bacchus123"
		},
		"smalltalk": {
			"title": "Smalltalk",
			"owner": "Golmote"
		},
		"smarty": {
			"title": "Smarty",
			"require": "markup",
			"owner": "Golmote"
		},
		"sql": {
			"title": "SQL",
			"owner": "multipetros"
		},
		"stylus" : {
			"title": "Stylus",
			"owner": "vkbansal"
		},
		"swift": {
			"title": "Swift",
			"require": "clike",
			"owner": "chrischares"
		},
		"twig": {
			"title": "Twig",
			"require": "markup",
			"owner": "brandonkelly"
		},
		"typescript":{
			"title": "TypeScript",
			"require": "javascript",
			"owner": "vkbansal"
		},
		"vhdl": {
			"title": "VHDL",
			"owner": "a-rey"
		},
		"wiki": {
			"title": "Wiki markup",
			"require": "markup",
			"owner": "Golmote"
		},
<<<<<<< HEAD
		"brainfuck": {
			"title": "Brainfuck",
			"owner": "Golmote"
=======
		"yaml": {
			"title": "YAML",
			"owner": "hason"
>>>>>>> 670d5afe
		}
	},
	"plugins": {
		"meta": {
			"path": "plugins/{id}/prism-{id}",
			"link": "plugins/{id}/"
		},
		"line-highlight": "Line Highlight",
		"line-numbers": {
			"title": "Line Numbers",
			"owner": "kuba-kubula"
		},
		"show-invisibles": "Show Invisibles",
		"autolinker": "Autolinker",
		"wpd": "WebPlatform Docs",
		"file-highlight": {
			"title": "File Highlight",
			"noCSS": true
		},
		"show-language": {
			"title": "Show Language",
			"owner": "nauzilus"
		},
		"highlight-keywords": {
			"title": "Highlight Keywords",
			"owner": "vkbansal",
			"noCSS": true
		}
	}
};<|MERGE_RESOLUTION|>--- conflicted
+++ resolved
@@ -84,6 +84,10 @@
 			"require": "clike",
 			"owner": "zeitgeist87"
 		},
+		"brainfuck": {
+			"title": "Brainfuck",
+			"owner": "Golmote"
+		},
 		"c": {
 			"title": "C",
 			"require": "clike",
@@ -335,15 +339,9 @@
 			"require": "markup",
 			"owner": "Golmote"
 		},
-<<<<<<< HEAD
-		"brainfuck": {
-			"title": "Brainfuck",
-			"owner": "Golmote"
-=======
 		"yaml": {
 			"title": "YAML",
 			"owner": "hason"
->>>>>>> 670d5afe
 		}
 	},
 	"plugins": {
