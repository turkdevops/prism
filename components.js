--- conflicted
+++ resolved
@@ -246,23 +246,22 @@
 			"title": "Pascal",
 			"owner": "Golmote"
 		},
-<<<<<<< HEAD
+		"applescript": {
+			"title": "AppleScript",
+			"owner": "Golmote"
+		},
+		"rust": {
+			"title": "Rust",
+			"owner": "Golmote"
+		},
+		"dart": {
+			"title": "Dart",
+			"require": "clike",
+			"owner": "Golmote"
+		},
 		"actionscript": {
 			"title": "ActionScript",
 			"require": "javascript",
-=======
-		"applescript": {
-			"title": "AppleScript",
-			"owner": "Golmote"
-		},
-		"rust": {
-			"title": "Rust",
-			"owner": "Golmote"
-		},
-		"dart": {
-			"title": "Dart",
-			"require": "clike",
->>>>>>> 91bb0bb1
 			"owner": "Golmote"
 		}
 	},
