var components = {
	"core": {
		"meta": {
			"path": "components/prism-core.js",
			"option": "mandatory"
		},
		"core": "Core"
	},
	"themes": {
		"meta": {
			"path": "themes/{id}.css",
			"link": "index.html?theme={id}",
			"exclusive": true
		},
		"prism": {
			"title": "Default",
			"option": "default"
		},
		"prism-dark": "Dark",
		"prism-funky": "Funky",
		"prism-okaidia": {
			"title": "Okaidia",
			"owner": "ocodia"
		},
		"prism-twilight": {
			"title": "Twilight",
			"owner": "remybach"
		},
		"prism-coy": {
			"title": "Coy",
			"owner": "tshedor"
		}
	},
	"languages": {
		"meta": {
			"path": "components/prism-{id}",
			"noCSS": true,
			"examplesPath": "examples/prism-{id}"
		},
		"markup": {
			"title": "Markup",
			"option": "default"
		},
		"twig": {
			"title": "Twig",
			"require": "markup",
			"owner": "brandonkelly"
		},
		"css": {
			"title": "CSS",
			"option": "default"
		},
		"css-extras": {
			"title": "CSS Extras",
			"require": "css",
			"owner": "milesj"
		},
		"clike": {
			"title": "C-like",
			"option": "default"
		},
		"eiffel": {
			"title": "Eiffel",
			"owner": "Conaclos"
		},
		"javascript": {
			"title": "JavaScript",
			"option": "default",
			"require": "clike"
		},
		"java": {
			"title": "Java",
			"require": "clike",
			"owner": "sherblot"
		},
		"php": {
			"title": "PHP",
			"require": "clike",
			"owner": "milesj"
		},
		"php-extras": {
			"title": "PHP Extras",
			"require": "php",
			"owner": "milesj"
		},
		"coffeescript": {
			"title": "CoffeeScript",
			"require": "javascript",
			"owner": "R-osey"
		},
		"scss": {
			"title": "Sass (Scss)",
			"require": "css",
			"owner": "MoOx"
		},
		"bash": {
			"title": "Bash",
			"require": "clike",
			"owner": "zeitgeist87"
		},
		"c": {
			"title": "C",
			"require": "clike",
			"owner": "zeitgeist87"
		},
		"cpp": {
			"title": "C++",
			"require": "c",
			"owner": "zeitgeist87"
		},
		"python": {
			"title": "Python",
			"owner": "multipetros"
		},
		"julia": {
			"title": "julia",
			"owner": "cdagnino"
		},
		"sql": {
			"title": "SQL",
			"owner": "multipetros"
		},
		"groovy": {
			"title": "Groovy",
			"require": "clike",
			"owner": "robfletcher"
		},
		"http": {
			"title": "HTTP",
			"owner": "danielgtaylor"
		},
		"ruby": {
			"title": "Ruby",
			"require": "clike",
			"owner": "samflores"
		},
		"rip": {
			"title": "Rip",
			"owner": "ravinggenius"
		},
		"gherkin": {
			"title": "Gherkin",
			"owner": "hason"
		},
		"csharp": {
			"title": "C#",
			"require": "clike",
			"owner": "mvalipour"
		},
		"go": {
			"title": "Go",
			"require": "clike",
			"owner": "arnehormann"
		},
		"nsis": {
			"title": "NSIS",
			"owner": "idleberg"
		},
		"aspnet": {
			"title": "ASP.NET (C#)",
			"require": "markup",
			"owner": "nauzilus"
		},
		"scala": {
			"title": "Scala",
			"require": "java",
			"owner": "jozic"
		},
		"haskell": {
			"title": "Haskell",
			"owner": "bholst"
		},
		"swift": {
			"title": "Swift",
			"require": "clike",
			"owner": "chrischares"
		},
		"objectivec": {
			"title": "Objective-C",
			"require": "c",
			"owner": "uranusjr"
		},
		"autohotkey": {
			"title": "AutoHotkey",
			"owner": "aviaryan"
		},
		"ini": {
			"title": "Ini",
			"owner": "aviaryan"
		},
		"latex": {
			"title": "LaTeX",
			"owner": "japborst"
		},
		"apacheconf": {
			"title": "Apache Configuration",
			"owner": "GuiTeK"
		},
		"git": {
			"title": "Git",
			"owner": "lgiraudel"
		},
		"scheme" : {
			"title": "Scheme",
			"owner" : "bacchus123"
		},
		"nasm": {
			"title": "NASM",
			"owner": "rbmj"
		},
		"perl": {
			"title": "Perl",
			"owner": "Golmote"
		},
		"handlebars": {
			"title": "Handlebars",
			"require": "markup",
			"owner": "Golmote"
		},
		"matlab": {
			"title": "MATLAB",
			"owner": "Golmote"
		},
		"less": {
			"title": "Less",
			"require": "css",
			"owner": "Golmote"
		},
		"r": {
			"title": "R",
			"owner": "Golmote"
		},
		"lolcode": {
			"title": "LOLCODE",
			"owner": "Golmote"
		},
		"fortran": {
			"title": "Fortran",
			"owner": "Golmote"
		},
		"erlang": {
			"title": "Erlang",
			"owner": "Golmote"
		},
		"haml": {
			"title": "Haml",
			"require": "ruby",
			"owner": "Golmote"
		},
		"jade": {
			"title": "Jade",
			"require": "javascript",
			"owner": "Golmote"
		},
		"pascal": {
			"title": "Pascal",
			"owner": "Golmote"
		},
		"applescript": {
			"title": "AppleScript",
			"owner": "Golmote"
		},
		"rust": {
			"title": "Rust",
			"owner": "Golmote"
		},
		"dart": {
			"title": "Dart",
			"require": "clike",
			"owner": "Golmote"
		},
		"powershell": {
			"title": "PowerShell",
			"owner": "nauzilus"
		},
		"smarty": {
			"title": "Smarty",
			"require": "markup",
			"owner": "Golmote"
		},
		"actionscript": {
			"title": "ActionScript",
			"require": "javascript",
			"owner": "Golmote"
		},
		"markdown": {
			"title": "Markdown",
			"require": "markup",
			"owner": "Golmote"
		},
		"jsx":{
			"title": "React JSX",
			"require": ["markup", "javascript"],
			"owner": "vkbansal"
		},
		"typescript":{
			"title": "TypeScript",
			"require": "javascript",
			"owner": "vkbansal"
		},
		"fsharp": {
			"title": "F#",
			"require": "clike",
			"owner": "simonreynolds7"
		},
		"sas": {
			"title": "SAS",
			"owner": "Golmote"
		},
		"rest": {
			"title": "reST (reStructuredText)",
			"owner": "Golmote"
		},
		"stylus" : {
			"title": "Stylus",
			"owner": "vkbansal"
		},
		"wiki": {
			"title": "Wiki markup",
			"require": "markup",
			"owner": "Golmote"
		},
<<<<<<< HEAD
		"textile": {
			"title": "Textile",
			"require": "markup",
=======
		"smalltalk": {
			"title": "Smalltalk",
>>>>>>> 4fa8ac5c
			"owner": "Golmote"
		}
	},
	"plugins": {
		"meta": {
			"path": "plugins/{id}/prism-{id}",
			"link": "plugins/{id}/"
		},
		"line-highlight": "Line Highlight",
		"line-numbers": {
			"title": "Line Numbers",
			"owner": "kuba-kubula"
		},
		"show-invisibles": "Show Invisibles",
		"autolinker": "Autolinker",
		"wpd": "WebPlatform Docs",
		"file-highlight": {
			"title": "File Highlight",
			"noCSS": true
		},
		"show-language": {
			"title": "Show Language",
			"owner": "nauzilus"
		},
		"highlight-keywords": {
			"title": "Highlight Keywords",
			"owner": "vkbansal",
			"noCSS": true
		}
	}
};<|MERGE_RESOLUTION|>--- conflicted
+++ resolved
@@ -320,14 +320,13 @@
 			"require": "markup",
 			"owner": "Golmote"
 		},
-<<<<<<< HEAD
+		"smalltalk": {
+			"title": "Smalltalk",
+			"owner": "Golmote"
+		},
 		"textile": {
 			"title": "Textile",
 			"require": "markup",
-=======
-		"smalltalk": {
-			"title": "Smalltalk",
->>>>>>> 4fa8ac5c
 			"owner": "Golmote"
 		}
 	},
