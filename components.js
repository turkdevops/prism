--- conflicted
+++ resolved
@@ -492,21 +492,19 @@
 			"owner": "Golmote",
 			"noCSS": true
 		},
-<<<<<<< HEAD
+		"previewer-base": {
+			"title": "Previewer: Base",
+			"owner": "Golmote"
+		},
+		"previewer-color": {
+			"title": "Previewer: Color",
+			"require": "previewer-base",
+			"owner": "Golmote"
+		},
 		"autoloader": {
 			"title": "Autoloader",
 			"owner": "Golmote",
 			"noCSS": true
-=======
-		"previewer-base": {
-			"title": "Previewer: Base",
-			"owner": "Golmote"
-		},
-		"previewer-color": {
-			"title": "Previewer: Color",
-			"require": "previewer-base",
-			"owner": "Golmote"
->>>>>>> b2763e7d
 		}
 	}
 };