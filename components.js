var components = {
	"core": {
		"meta": {
			"path": "components/prism-core.js",
			"option": "mandatory"
		},
		"core": "Core"
	},
	"themes": {
		"meta": {
			"path": "themes/{id}.css",
			"link": "index.html?theme={id}",
			"exclusive": true
		},
		"prism": {
			"title": "Default",
			"option": "default"
		},
		"prism-dark": "Dark",
		"prism-funky": "Funky",
		"prism-okaidia": {
			"title": "Okaidia",
			"owner": "ocodia"
		},
		"prism-twilight": {
			"title": "Twilight",
			"owner": "remybach"
		},
		"prism-coy": {
			"title": "Coy",
			"owner": "tshedor"
		}
	},
	"languages": {
		"meta": {
			"path": "components/prism-{id}",
			"noCSS": true,
			"examplesPath": "examples/prism-{id}",
			"addCheckAll": true
		},
		"markup": {
			"title": "Markup",
			"option": "default"
		},
		"css": {
			"title": "CSS",
			"option": "default"
		},
		"clike": {
			"title": "C-like",
			"option": "default"
		},
		"javascript": {
			"title": "JavaScript",
			"option": "default",
			"require": "clike"
		},



		"actionscript": {
			"title": "ActionScript",
			"require": "javascript",
			"owner": "Golmote"
		},
		"apacheconf": {
			"title": "Apache Configuration",
			"owner": "GuiTeK"
		},
		"apl": {
			"title": "APL",
			"owner": "ngn"
		},
		"applescript": {
			"title": "AppleScript",
			"owner": "Golmote"
		},
		"aspnet": {
			"title": "ASP.NET (C#)",
			"require": "markup",
			"owner": "nauzilus"
		},
		"autohotkey": {
			"title": "AutoHotkey",
			"owner": "aviaryan"
		},
		"bash": {
			"title": "Bash",
			"require": "clike",
			"owner": "zeitgeist87"
		},
		"basic": {
			"title": "BASIC",
			"owner": "Golmote"
		},
		"brainfuck": {
			"title": "Brainfuck",
			"owner": "Golmote"
		},
		"c": {
			"title": "C",
			"require": "clike",
			"owner": "zeitgeist87"
		},
		"csharp": {
			"title": "C#",
			"require": "clike",
			"owner": "mvalipour"
		},
		"cpp": {
			"title": "C++",
			"require": "c",
			"owner": "zeitgeist87"
		},
		"coffeescript": {
			"title": "CoffeeScript",
			"require": "javascript",
			"owner": "R-osey"
		},
		"css-extras": {
			"title": "CSS Extras",
			"require": "css",
			"owner": "milesj"
		},
		"d": {
			"title": "D",
			"require": "clike",
			"owner": "Golmote"
		},
		"dart": {
			"title": "Dart",
			"require": "clike",
			"owner": "Golmote"
		},
		"docker": {
			"title": "Docker",
			"owner": "JustinBeckwith"
		},
		"eiffel": {
			"title": "Eiffel",
			"owner": "Conaclos"
		},
		"elixir": {
			"title": "Elixir",
			"owner": "Golmote"
		},
		"erlang": {
			"title": "Erlang",
			"owner": "Golmote"
		},
		"fsharp": {
			"title": "F#",
			"require": "clike",
			"owner": "simonreynolds7"
		},
		"fortran": {
			"title": "Fortran",
			"owner": "Golmote"
		},
		"gherkin": {
			"title": "Gherkin",
			"owner": "hason"
		},
		"git": {
			"title": "Git",
			"owner": "lgiraudel"
		},
		"glsl": {
			"title": "GLSL",
			"require": "clike",
			"owner": "Golmote"
		},
		"go": {
			"title": "Go",
			"require": "clike",
			"owner": "arnehormann"
		},
		"groovy": {
			"title": "Groovy",
			"require": "clike",
			"owner": "robfletcher"
		},
		"haml": {
			"title": "Haml",
			"require": "ruby",
			"owner": "Golmote"
		},
		"handlebars": {
			"title": "Handlebars",
			"require": "markup",
			"owner": "Golmote"
		},
		"haskell": {
			"title": "Haskell",
			"owner": "bholst"
		},
		"http": {
			"title": "HTTP",
			"owner": "danielgtaylor"
		},
		"inform7": {
			"title": "Inform 7",
			"owner": "Golmote"
		},
		"ini": {
			"title": "Ini",
			"owner": "aviaryan"
		},
		"j": {
			"title": "J",
			"owner": "Golmote"
		},
		"jade": {
			"title": "Jade",
			"require": "javascript",
			"owner": "Golmote"
		},
		"java": {
			"title": "Java",
			"require": "clike",
			"owner": "sherblot"
		},
		"julia": {
			"title": "Julia",
			"owner": "cdagnino"
		},
		"keyman": {
			"title": "Keyman",
			"owner": "mcdurdin"
		},
		"latex": {
			"title": "LaTeX",
			"owner": "japborst"
		},
		"less": {
			"title": "Less",
			"require": "css",
			"owner": "Golmote"
		},
		"lolcode": {
			"title": "LOLCODE",
			"owner": "Golmote"
		},
		"makefile": {
			"title": "Makefile",
			"owner": "Golmote"
		},
		"markdown": {
			"title": "Markdown",
			"require": "markup",
			"owner": "Golmote"
		},
		"matlab": {
			"title": "MATLAB",
			"owner": "Golmote"
		},
		"mel": {
			"title": "MEL",
			"owner": "Golmote"
		},
		"mizar": {
			"title": "Mizar",
			"owner": "Golmote"
		},
		"monkey": {
			"title": "Monkey",
			"owner": "Golmote"
		},
		"nasm": {
			"title": "NASM",
			"owner": "rbmj"
		},
		"nim": {
			"title": "Nim",
			"owner": "Golmote"
		},
		"nsis": {
			"title": "NSIS",
			"owner": "idleberg"
		},
		"objectivec": {
			"title": "Objective-C",
			"require": "c",
			"owner": "uranusjr"
		},
		"ocaml": {
			"title": "OCaml",
			"owner": "Golmote"
		},
		"pascal": {
			"title": "Pascal",
			"owner": "Golmote"
		},
		"perl": {
			"title": "Perl",
			"owner": "Golmote"
		},
		"php": {
			"title": "PHP",
			"require": "clike",
			"owner": "milesj"
		},
		"php-extras": {
			"title": "PHP Extras",
			"require": "php",
			"owner": "milesj"
		},
		"powershell": {
			"title": "PowerShell",
			"owner": "nauzilus"
		},
<<<<<<< HEAD
		"processing": {
			"title": "Processing",
			"require": "clike",
=======
		"pure": {
			"title": "Pure",
>>>>>>> 556c04de
			"owner": "Golmote"
		},
		"python": {
			"title": "Python",
			"owner": "multipetros"
		},
		"q": {
			"title": "Q",
			"owner": "Golmote"
		},
		"qore": {
			"title": "Qore",
			"require": ["clike"],
			"owner": "temnroegg"
		},
		"r": {
			"title": "R",
			"owner": "Golmote"
		},
		"jsx":{
			"title": "React JSX",
			"require": ["markup", "javascript"],
			"owner": "vkbansal"
		},
		"rest": {
			"title": "reST (reStructuredText)",
			"owner": "Golmote"
		},
		"rip": {
			"title": "Rip",
			"owner": "ravinggenius"
		},
		"ruby": {
			"title": "Ruby",
			"require": "clike",
			"owner": "samflores"
		},
		"rust": {
			"title": "Rust",
			"owner": "Golmote"
		},
		"sas": {
			"title": "SAS",
			"owner": "Golmote"
		},
		"sass": {
			"title": "Sass (Sass)",
			"require": "css",
			"owner": "Golmote"
		},
		"scss": {
			"title": "Sass (Scss)",
			"require": "css",
			"owner": "MoOx"
		},
		"scala": {
			"title": "Scala",
			"require": "java",
			"owner": "jozic"
		},
		"scheme" : {
			"title": "Scheme",
			"owner" : "bacchus123"
		},
		"smalltalk": {
			"title": "Smalltalk",
			"owner": "Golmote"
		},
		"smarty": {
			"title": "Smarty",
			"require": "markup",
			"owner": "Golmote"
		},
		"sql": {
			"title": "SQL",
			"owner": "multipetros"
		},
		"stylus" : {
			"title": "Stylus",
			"owner": "vkbansal"
		},
		"swift": {
			"title": "Swift",
			"require": "clike",
			"owner": "chrischares"
		},
		"tcl": {
			"title": "Tcl",
			"owner": "PeterChaplin"
		},
		"textile": {
			"title": "Textile",
			"require": "markup",
			"owner": "Golmote"
		},
		"twig": {
			"title": "Twig",
			"require": "markup",
			"owner": "brandonkelly"
		},
		"typescript":{
			"title": "TypeScript",
			"require": "javascript",
			"owner": "vkbansal"
		},
		"vhdl": {
			"title": "VHDL",
			"owner": "a-rey"
		},
		"wiki": {
			"title": "Wiki markup",
			"require": "markup",
			"owner": "Golmote"
		},
		"yaml": {
			"title": "YAML",
			"owner": "hason"
		}
	},
	"plugins": {
		"meta": {
			"path": "plugins/{id}/prism-{id}",
			"link": "plugins/{id}/"
		},
		"line-highlight": "Line Highlight",
		"line-numbers": {
			"title": "Line Numbers",
			"owner": "kuba-kubula"
		},
		"show-invisibles": "Show Invisibles",
		"autolinker": "Autolinker",
		"wpd": "WebPlatform Docs",
		"file-highlight": {
			"title": "File Highlight",
			"noCSS": true
		},
		"show-language": {
			"title": "Show Language",
			"owner": "nauzilus"
		},
		"jsonp-highlight": {
			"title": "JSONP Highlight",
			"noCSS": true,
			"owner": "nauzilus"
		},
		"highlight-keywords": {
			"title": "Highlight Keywords",
			"owner": "vkbansal",
			"noCSS": true
		},
		"remove-initial-line-feed": {
			"title": "Remove initial line feed",
			"owner": "Golmote",
			"noCSS": true
		}
	}
};<|MERGE_RESOLUTION|>--- conflicted
+++ resolved
@@ -309,14 +309,13 @@
 			"title": "PowerShell",
 			"owner": "nauzilus"
 		},
-<<<<<<< HEAD
 		"processing": {
 			"title": "Processing",
 			"require": "clike",
-=======
+			"owner": "Golmote"
+		},
 		"pure": {
 			"title": "Pure",
->>>>>>> 556c04de
 			"owner": "Golmote"
 		},
 		"python": {
