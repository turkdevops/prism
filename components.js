var components = {
	"core": {
		"meta": {
			"path": "components/prism-core.js",
			"option": "mandatory"
		},
		"core": "Core"
	},
	"themes": {
		"meta": {
			"path": "themes/{id}.css",
			"link": "index.html?theme={id}",
			"exclusive": true
		},
		"prism": {
			"title": "Default",
			"option": "default"
		},
		"prism-dark": "Dark",
		"prism-funky": "Funky",
		"prism-okaidia": {
			"title": "Okaidia",
			"owner": "ocodia"
		},
		"prism-twilight": {
			"title": "Twilight",
			"owner": "remybach"
		},
		"prism-coy": {
			"title": "Coy",
			"owner": "tshedor"
		}
	},
	"languages": {
		"meta": {
			"path": "components/prism-{id}",
			"noCSS": true
		},
		"markup": {
			"title": "Markup",
			"option": "default"
		},
		"twig": {
			"title": "Twig",
			"require": "markup",
			"owner": "brandonkelly"
		},
		"css": {
			"title": "CSS",
			"option": "default"
		},
		"css-extras": {
			"title": "CSS Extras",
			"require": "css",
			"owner": "milesj"
		},
		"clike": {
			"title": "C-like",
			"option": "default"
		},
		"javascript": {
			"title": "JavaScript",
			"option": "default",
			"require": "clike"
		},
		"java": {
			"title": "Java",
			"require": "clike",
			"owner": "sherblot"
		},
		"php": {
			"title": "PHP",
			"require": "clike",
			"owner": "milesj"
		},
		"php-extras": {
			"title": "PHP Extras",
			"require": "php",
			"owner": "milesj"
		},
		"coffeescript": {
			"title": "CoffeeScript",
			"require": "javascript",
			"owner": "R-osey"
		},
		"scss": {
			"title": "Sass (Scss)",
			"require": "css",
			"owner": "MoOx"
		},
		"bash": {
			"title": "Bash",
			"require": "clike",
			"owner": "zeitgeist87"
		},
		"c": {
			"title": "C",
			"require": "clike",
			"owner": "zeitgeist87"
		},
		"cpp": {
			"title": "C++",
			"require": "c",
			"owner": "zeitgeist87"
		},
		"python": {
			"title": "Python",
			"owner": "multipetros"
		},
		"sql": {
			"title": "SQL",
			"owner": "multipetros"
		},
		"groovy": {
			"title": "Groovy",
			"require": "clike",
			"owner": "robfletcher"
		},
		"http": {
			"title": "HTTP",
			"owner": "danielgtaylor"
		},
		"ruby": {
			"title": "Ruby",
			"require": "clike",
			"owner": "samflores"
		},
		"rip": {
			"title": "Rip",
			"owner": "ravinggenius"
		},
		"gherkin": {
			"title": "Gherkin",
			"owner": "mvalipour"
		},
		"csharp": {
			"title": "C#",
			"require": "clike",
			"owner": "mvalipour"
		},
		"go": {
			"title": "Go",
			"require": "clike",
			"owner": "arnehormann"
		},
		"nsis": {
			"title": "NSIS",
			"owner": "idleberg"
		},
		"aspnet": {
			"title": "ASP.NET (C#)",
			"require": "markup",
			"owner": "nauzilus"
		},
		"scala": {
			"title": "Scala",
			"require": "java",
			"owner": "jozic"
		},
		"haskell": {
			"title": "Haskell",
			"owner": "bholst"
		},
		"swift": {
			"title": "Swift",
			"require": "clike",
			"owner": "chrischares"
		},
		"objectivec": {
			"title": "Objective-C",
			"require": "c",
			"owner": "uranusjr"
		},
		"autohotkey": {
			"title": "AutoHotkey",
			"owner": "aviaryan"
		},
		"ini": {
			"title": "Ini",
			"owner": "aviaryan"
		},
		"latex": {
			"title": "LaTeX",
			"owner": "japborst"
		},
		"apacheconf": {
			"title": "Apache Configuration",
			"owner": "GuiTeK"
		},
		"git": {
			"title": "Git",
			"owner": "lgiraudel"
		},
		"scheme" : {
			"title": "Scheme",
			"owner" : "bacchus123"
		},
		"nasm": {
			"title": "nasm",
			"owner": "rbmj"
		},
		"perl": {
			"title": "Perl",
			"owner": "Golmote"
		},
		"handlebars": {
			"title": "Handlebars",
			"owner": "Golmote"
		},
<<<<<<< HEAD
		"jade": {
			"title": "Jade",
			"require": "javascript",
=======
		"matlab": {
			"title": "MATLAB",
			"owner": "Golmote"
		},
		"less": {
			"title": "Less",
			"require": "css",
			"owner": "Golmote"
		},
		"r": {
			"title": "R",
			"owner": "Golmote"
		},
		"lolcode": {
			"title": "LOLCODE",
			"owner": "Golmote"
		},
		"fortran": {
			"title": "Fortran",
			"owner": "Golmote"
		},
		"erlang": {
			"title": "Erlang",
			"owner": "Golmote"
		},
		"haml": {
			"title": "Haml",
			"require": "ruby",
>>>>>>> 0ad7eac3
			"owner": "Golmote"
		}
	},
	"plugins": {
		"meta": {
			"path": "plugins/{id}/prism-{id}",
			"link": "plugins/{id}/"
		},
		"line-highlight": "Line Highlight",
		"line-numbers": {
			"title": "Line Numbers",
			"owner": "kuba-kubula"
		},
		"show-invisibles": "Show Invisibles",
		"autolinker": "Autolinker",
		"wpd": "WebPlatform Docs",
		"file-highlight": {
			"title": "File Highlight",
			"noCSS": true
		},
		"show-language": {
			"title": "Show Language",
			"owner": "nauzilus"
		}
	}
};<|MERGE_RESOLUTION|>--- conflicted
+++ resolved
@@ -207,40 +207,39 @@
 			"title": "Handlebars",
 			"owner": "Golmote"
 		},
-<<<<<<< HEAD
+		"matlab": {
+			"title": "MATLAB",
+			"owner": "Golmote"
+		},
+		"less": {
+			"title": "Less",
+			"require": "css",
+			"owner": "Golmote"
+		},
+		"r": {
+			"title": "R",
+			"owner": "Golmote"
+		},
+		"lolcode": {
+			"title": "LOLCODE",
+			"owner": "Golmote"
+		},
+		"fortran": {
+			"title": "Fortran",
+			"owner": "Golmote"
+		},
+		"erlang": {
+			"title": "Erlang",
+			"owner": "Golmote"
+		},
+		"haml": {
+			"title": "Haml",
+			"require": "ruby",
+			"owner": "Golmote"
+		},
 		"jade": {
 			"title": "Jade",
 			"require": "javascript",
-=======
-		"matlab": {
-			"title": "MATLAB",
-			"owner": "Golmote"
-		},
-		"less": {
-			"title": "Less",
-			"require": "css",
-			"owner": "Golmote"
-		},
-		"r": {
-			"title": "R",
-			"owner": "Golmote"
-		},
-		"lolcode": {
-			"title": "LOLCODE",
-			"owner": "Golmote"
-		},
-		"fortran": {
-			"title": "Fortran",
-			"owner": "Golmote"
-		},
-		"erlang": {
-			"title": "Erlang",
-			"owner": "Golmote"
-		},
-		"haml": {
-			"title": "Haml",
-			"require": "ruby",
->>>>>>> 0ad7eac3
 			"owner": "Golmote"
 		}
 	},
