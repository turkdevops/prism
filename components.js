var components = {
	"core": {
		"meta": {
			"path": "components/prism-core.js",
			"option": "mandatory"
		},
		"core": "Core"
	},
	"themes": {
		"meta": {
			"path": "themes/{id}.css",
			"link": "index.html?theme={id}",
			"exclusive": true
		},
		"prism": {
			"title": "Default",
			"option": "default"
		},
		"prism-dark": "Dark",
		"prism-funky": "Funky",
		"prism-okaidia": {
			"title": "Okaidia",
			"owner": "ocodia"
		},
		"prism-twilight": {
			"title": "Twilight",
			"owner": "remybach"
		},
		"prism-coy": {
			"title": "Coy",
			"owner": "tshedor"
		}
	},
	"languages": {
		"meta": {
			"path": "components/prism-{id}",
			"noCSS": true,
			"examplesPath": "examples/prism-{id}",
			"addCheckAll": true
		},
		"markup": {
			"title": "Markup",
			"option": "default"
		},
		"css": {
			"title": "CSS",
			"option": "default"
		},
		"clike": {
			"title": "C-like",
			"option": "default"
		},
		"javascript": {
			"title": "JavaScript",
			"option": "default",
			"require": "clike"
		},



		"abap": {
			"title": "ABAP",
			"owner": "dellagustin"
		},
		"actionscript": {
			"title": "ActionScript",
			"require": "javascript",
			"owner": "Golmote"
		},
		"apacheconf": {
			"title": "Apache Configuration",
			"owner": "GuiTeK"
		},
		"apl": {
			"title": "APL",
			"owner": "ngn"
		},
		"applescript": {
			"title": "AppleScript",
			"owner": "Golmote"
		},
		"asciidoc": {
			"title": "AsciiDoc",
			"owner": "Golmote"
		},
		"aspnet": {
			"title": "ASP.NET (C#)",
			"require": "markup",
			"owner": "nauzilus"
		},
		"autoit": {
			"title": "AutoIt",
			"owner": "Golmote"
		},
		"autohotkey": {
			"title": "AutoHotkey",
			"owner": "aviaryan"
		},
		"bash": {
			"title": "Bash",
			"owner": "zeitgeist87"
		},
		"basic": {
			"title": "BASIC",
			"owner": "Golmote"
		},
		"batch": {
			"title": "Batch",
			"owner": "Golmote"
		},
		"bison": {
			"title": "Bison",
			"require": "c",
			"owner": "Golmote"
		},
		"brainfuck": {
			"title": "Brainfuck",
			"owner": "Golmote"
		},
		"c": {
			"title": "C",
			"require": "clike",
			"owner": "zeitgeist87"
		},
		"csharp": {
			"title": "C#",
			"require": "clike",
			"owner": "mvalipour"
		},
		"cpp": {
			"title": "C++",
			"require": "c",
			"owner": "zeitgeist87"
		},
		"coffeescript": {
			"title": "CoffeeScript",
			"require": "javascript",
			"owner": "R-osey"
		},
		"crystal": {
			"title": "Crystal",
			"require": "ruby",
			"owner": "MakeNowJust"
		},
		"css-extras": {
			"title": "CSS Extras",
			"require": "css",
			"owner": "milesj"
		},
		"d": {
			"title": "D",
			"require": "clike",
			"owner": "Golmote"
		},
		"dart": {
			"title": "Dart",
			"require": "clike",
			"owner": "Golmote"
		},
		"diff": {
			"title": "Diff",
			"owner": "uranusjr"
		},
		"docker": {
			"title": "Docker",
			"owner": "JustinBeckwith"
		},
		"eiffel": {
			"title": "Eiffel",
			"owner": "Conaclos"
		},
		"elixir": {
			"title": "Elixir",
			"owner": "Golmote"
		},
		"erlang": {
			"title": "Erlang",
			"owner": "Golmote"
		},
		"fsharp": {
			"title": "F#",
			"require": "clike",
			"owner": "simonreynolds7"
		},
		"fortran": {
			"title": "Fortran",
			"owner": "Golmote"
		},
		"gherkin": {
			"title": "Gherkin",
			"owner": "hason"
		},
		"git": {
			"title": "Git",
			"owner": "lgiraudel"
		},
		"glsl": {
			"title": "GLSL",
			"require": "clike",
			"owner": "Golmote"
		},
		"go": {
			"title": "Go",
			"require": "clike",
			"owner": "arnehormann"
		},
		"groovy": {
			"title": "Groovy",
			"require": "clike",
			"owner": "robfletcher"
		},
		"haml": {
			"title": "Haml",
			"require": "ruby",
			"owner": "Golmote"
		},
		"handlebars": {
			"title": "Handlebars",
			"require": "markup",
			"owner": "Golmote"
		},
		"haskell": {
			"title": "Haskell",
			"owner": "bholst"
		},
		"http": {
			"title": "HTTP",
			"owner": "danielgtaylor"
		},
		"icon": {
			"title": "Icon",
			"owner": "Golmote"
		},
		"inform7": {
			"title": "Inform 7",
			"owner": "Golmote"
		},
		"ini": {
			"title": "Ini",
			"owner": "aviaryan"
		},
		"j": {
			"title": "J",
			"owner": "Golmote"
		},
		"jade": {
			"title": "Jade",
			"require": "javascript",
			"owner": "Golmote"
		},
		"java": {
			"title": "Java",
			"require": "clike",
			"owner": "sherblot"
		},
		"julia": {
			"title": "Julia",
			"owner": "cdagnino"
		},
		"keyman": {
			"title": "Keyman",
			"owner": "mcdurdin"
		},
		"latex": {
			"title": "LaTeX",
			"owner": "japborst"
		},
		"less": {
			"title": "Less",
			"require": "css",
			"owner": "Golmote"
		},
		"lolcode": {
			"title": "LOLCODE",
			"owner": "Golmote"
		},
		"lua": {
			"title": "Lua",
			"owner": "Golmote"
		},
		"makefile": {
			"title": "Makefile",
			"owner": "Golmote"
		},
		"markdown": {
			"title": "Markdown",
			"require": "markup",
			"owner": "Golmote"
		},
		"matlab": {
			"title": "MATLAB",
			"owner": "Golmote"
		},
		"mel": {
			"title": "MEL",
			"owner": "Golmote"
		},
		"mizar": {
			"title": "Mizar",
			"owner": "Golmote"
		},
		"monkey": {
			"title": "Monkey",
			"owner": "Golmote"
		},
		"nasm": {
			"title": "NASM",
			"owner": "rbmj"
		},
		"nginx": {
			"title": "nginx",
			"owner": "westonganger",
			"require": "clike"
		},
		"nim": {
			"title": "Nim",
			"owner": "Golmote"
		},
		"nix": {
			"title": "Nix",
			"owner": "Golmote"
		},
		"nsis": {
			"title": "NSIS",
			"owner": "idleberg"
		},
		"objectivec": {
			"title": "Objective-C",
			"require": "c",
			"owner": "uranusjr"
		},
		"ocaml": {
			"title": "OCaml",
			"owner": "Golmote"
		},
<<<<<<< HEAD
		"oz": {
			"title": "Oz",
=======
		"parigp": {
			"title": "PARI/GP",
>>>>>>> a36bc4ae
			"owner": "Golmote"
		},
		"pascal": {
			"title": "Pascal",
			"owner": "Golmote"
		},
		"perl": {
			"title": "Perl",
			"owner": "Golmote"
		},
		"php": {
			"title": "PHP",
			"require": "clike",
			"owner": "milesj"
		},
		"php-extras": {
			"title": "PHP Extras",
			"require": "php",
			"owner": "milesj"
		},
		"powershell": {
			"title": "PowerShell",
			"owner": "nauzilus"
		},
		"processing": {
			"title": "Processing",
			"require": "clike",
			"owner": "Golmote"
		},
		"prolog": {
			"title": "Prolog",
			"owner": "Golmote"
		},
		"pure": {
			"title": "Pure",
			"owner": "Golmote"
		},
		"python": {
			"title": "Python",
			"owner": "multipetros"
		},
		"q": {
			"title": "Q",
			"owner": "Golmote"
		},
		"qore": {
			"title": "Qore",
			"require": "clike",
			"owner": "temnroegg"
		},
		"r": {
			"title": "R",
			"owner": "Golmote"
		},
		"jsx":{
			"title": "React JSX",
			"require": ["markup", "javascript"],
			"owner": "vkbansal"
		},
		"rest": {
			"title": "reST (reStructuredText)",
			"owner": "Golmote"
		},
		"rip": {
			"title": "Rip",
			"owner": "ravinggenius"
		},
		"ruby": {
			"title": "Ruby",
			"require": "clike",
			"owner": "samflores"
		},
		"rust": {
			"title": "Rust",
			"owner": "Golmote"
		},
		"sas": {
			"title": "SAS",
			"owner": "Golmote"
		},
		"sass": {
			"title": "Sass (Sass)",
			"require": "css",
			"owner": "Golmote"
		},
		"scss": {
			"title": "Sass (Scss)",
			"require": "css",
			"owner": "MoOx"
		},
		"scala": {
			"title": "Scala",
			"require": "java",
			"owner": "jozic"
		},
		"scheme" : {
			"title": "Scheme",
			"owner" : "bacchus123"
		},
		"smalltalk": {
			"title": "Smalltalk",
			"owner": "Golmote"
		},
		"smarty": {
			"title": "Smarty",
			"require": "markup",
			"owner": "Golmote"
		},
		"sql": {
			"title": "SQL",
			"owner": "multipetros"
		},
		"stylus" : {
			"title": "Stylus",
			"owner": "vkbansal"
		},
		"swift": {
			"title": "Swift",
			"require": "clike",
			"owner": "chrischares"
		},
		"tcl": {
			"title": "Tcl",
			"owner": "PeterChaplin"
		},
		"textile": {
			"title": "Textile",
			"require": "markup",
			"owner": "Golmote"
		},
		"twig": {
			"title": "Twig",
			"require": "markup",
			"owner": "brandonkelly"
		},
		"typescript":{
			"title": "TypeScript",
			"require": "javascript",
			"owner": "vkbansal"
		},
		"verilog": {
			"title": "Verilog",
			"owner": "a-rey"
		},
		"vhdl": {
			"title": "VHDL",
			"owner": "a-rey"
		},
		"vim": {
			"title": "vim",
			"owner": "westonganger"
		},
		"wiki": {
			"title": "Wiki markup",
			"require": "markup",
			"owner": "Golmote"
		},
		"yaml": {
			"title": "YAML",
			"owner": "hason"
		}
	},
	"plugins": {
		"meta": {
			"path": "plugins/{id}/prism-{id}",
			"link": "plugins/{id}/"
		},
		"line-highlight": "Line Highlight",
		"line-numbers": {
			"title": "Line Numbers",
			"owner": "kuba-kubula"
		},
		"show-invisibles": "Show Invisibles",
		"autolinker": "Autolinker",
		"wpd": "WebPlatform Docs",
		"file-highlight": {
			"title": "File Highlight",
			"noCSS": true
		},
		"show-language": {
			"title": "Show Language",
			"owner": "nauzilus"
		},
		"jsonp-highlight": {
			"title": "JSONP Highlight",
			"noCSS": true,
			"owner": "nauzilus"
		},
		"highlight-keywords": {
			"title": "Highlight Keywords",
			"owner": "vkbansal",
			"noCSS": true
		},
		"remove-initial-line-feed": {
			"title": "Remove initial line feed",
			"owner": "Golmote",
			"noCSS": true
		},
		"previewer-base": {
			"title": "Previewer: Base",
			"owner": "Golmote"
		},
		"previewer-color": {
			"title": "Previewer: Color",
			"require": "previewer-base",
			"owner": "Golmote"
		},
		"previewer-gradient": {
			"title": "Previewer: Gradient",
			"require": "previewer-base",
			"owner": "Golmote"
		},
		"previewer-easing": {
			"title": "Previewer: Easing",
			"require": "previewer-base",
			"owner": "Golmote"
		},
		"previewer-time": {
			"title": "Previewer: Time",
			"require": "previewer-base",
			"owner": "Golmote"
		},
		"previewer-angle": {
			"title": "Previewer: Angle",
			"require": "previewer-base",
			"owner": "Golmote"
		},
		"autoloader": {
			"title": "Autoloader",
			"owner": "Golmote",
			"noCSS": true
		},
		"keep-markup": {
			"title": "Keep Markup",
			"owner": "Golmote",
			"noCSS": true
		}
	}
};<|MERGE_RESOLUTION|>--- conflicted
+++ resolved
@@ -333,13 +333,12 @@
 			"title": "OCaml",
 			"owner": "Golmote"
 		},
-<<<<<<< HEAD
 		"oz": {
 			"title": "Oz",
-=======
+			"owner": "Golmote"
+		},
 		"parigp": {
 			"title": "PARI/GP",
->>>>>>> a36bc4ae
 			"owner": "Golmote"
 		},
 		"pascal": {
