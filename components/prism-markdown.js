--- conflicted
+++ resolved
@@ -1,13 +1,5 @@
 (function (Prism) {
 
-<<<<<<< HEAD
-	Prism.languages.markdown = Prism.languages.extend('markup', {});
-
-	var tableCell = /(?:\\.|``.+?``|`[^`\r\n]+`|[^\\|\r\n`])+/.source;
-	var tableRow = /\|?__(?:\|__)+\|?(?:(?:\r?\n|\r)|$)/.source.replace(/__/g, tableCell);
-	var tableLine = /\|?[ \t]*:?-{3,}:?[ \t]*(?:\|[ \t]*:?-{3,}:?[ \t]*)+\|?(?:\r?\n|\r)/.source;
-
-=======
 	// Allow only one line break
 	var inner = /\\.|[^\\\n\r_]|(?:\r?\n|\r)(?!\r?\n|\r)/.source;
 
@@ -31,14 +23,17 @@
 	}
 
 
+	var tableCell = /(?:\\.|``.+?``|`[^`\r\n]+`|[^\\|\r\n`])+/.source;
+	var tableRow = /\|?__(?:\|__)+\|?(?:(?:\r?\n|\r)|$)/.source.replace(/__/g, tableCell);
+	var tableLine = /\|?[ \t]*:?-{3,}:?[ \t]*(?:\|[ \t]*:?-{3,}:?[ \t]*)+\|?(?:\r?\n|\r)/.source;
+
+
 	Prism.languages.markdown = Prism.languages.extend('markup', {});
->>>>>>> 11903721
 	Prism.languages.insertBefore('markdown', 'prolog', {
 		'blockquote': {
 			// > ...
 			pattern: /^>(?:[\t ]*>)*/m,
 			alias: 'punctuation'
-<<<<<<< HEAD
 		},
 		'table': {
 			pattern: RegExp('^' + tableRow + tableLine + '(?:' + tableRow + ')*', 'm'),
@@ -77,7 +72,7 @@
 		},
 		'code': [
 			{
-				// Prefixed by 4 spaces or 1 tab
+				// Prefixed by 4 spaces or 1 tab and preceded by an empty line
 				pattern: /(^[ \t]*(?:\r?\n|\r))(?: {4}|\t).+(?:(?:\r?\n|\r)(?: {4}|\t).+)*/m,
 				lookbehind: true,
 				alias: 'keyword'
@@ -169,107 +164,6 @@
 			// **strong**
 			// __strong__
 
-			// Allow only one line break
-			pattern: /(^|[^\\])(\*\*|__)(?:(?:\r?\n|\r)(?!\r?\n|\r)|.)+?\2/,
-			lookbehind: true,
-			greedy: true,
-			inside: {
-				'punctuation': /^\*\*|^__|\*\*$|__$/
-=======
-		},
-		'code': [
-			{
-				// Prefixed by 4 spaces or 1 tab
-				pattern: /^(?: {4}|\t).+/m,
-				alias: 'keyword'
-			},
-			{
-				// `code`
-				// ``code``
-				pattern: /``.+?``|`[^`\n]+`/,
-				alias: 'keyword'
-			},
-			{
-				// ```optional language
-				// code block
-				// ```
-				pattern: /^```[\s\S]*?^```$/m,
-				greedy: true,
-				inside: {
-					'code-block': {
-						pattern: /^(```.*(?:\r?\n|\r))[\s\S]+?(?=(?:\r?\n|\r)^```$)/m,
-						lookbehind: true
-					},
-					'code-language': {
-						pattern: /^(```).+/,
-						lookbehind: true
-					},
-					'punctuation': /```/
-				}
-			}
-		],
-		'title': [
-			{
-				// title 1
-				// =======
-
-				// title 2
-				// -------
-				pattern: /\S.*(?:\r?\n|\r)(?:==+|--+)/,
-				alias: 'important',
-				inside: {
-					punctuation: /==+$|--+$/
-				}
-			},
-			{
-				// # title 1
-				// ###### title 6
-				pattern: /(^\s*)#+.+/m,
-				lookbehind: true,
-				alias: 'important',
-				inside: {
-					punctuation: /^#+|#+$/
-				}
-			}
-		],
-		'hr': {
-			// ***
-			// ---
-			// * * *
-			// -----------
-			pattern: /(^\s*)([*-])(?:[\t ]*\2){2,}(?=\s*$)/m,
-			lookbehind: true,
-			alias: 'punctuation'
-		},
-		'list': {
-			// * item
-			// + item
-			// - item
-			// 1. item
-			pattern: /(^\s*)(?:[*+-]|\d+\.)(?=[\t ].)/m,
-			lookbehind: true,
-			alias: 'punctuation'
-		},
-		'url-reference': {
-			// [id]: http://example.com "Optional title"
-			// [id]: http://example.com 'Optional title'
-			// [id]: http://example.com (Optional title)
-			// [id]: <http://example.com> "Optional title"
-			pattern: /!?\[[^\]]+\]:[\t ]+(?:\S+|<(?:\\.|[^>\\])+>)(?:[\t ]+(?:"(?:\\.|[^"\\])*"|'(?:\\.|[^'\\])*'|\((?:\\.|[^)\\])*\)))?/,
-			inside: {
-				'variable': {
-					pattern: /^(!?\[)[^\]]+/,
-					lookbehind: true
-				},
-				'string': /(?:"(?:\\.|[^"\\])*"|'(?:\\.|[^'\\])*'|\((?:\\.|[^)\\])*\))$/,
-				'punctuation': /^[\[\]!:]|[<>]/
-			},
-			alias: 'url'
-		},
-		'bold': {
-			// **strong**
-			// __strong__
-
 			// allow one nested instance of italic text using the same delimiter
 			pattern: createInline(/__(?:<inner>|_(?:<inner>)+_)+__/.source, true),
 			lookbehind: true,
@@ -281,21 +175,12 @@
 					inside: {} // see below
 				},
 				'punctuation': /\*\*|__/
->>>>>>> 11903721
 			}
 		},
 		'italic': {
 			// *em*
 			// _em_
 
-<<<<<<< HEAD
-			// Allow only one line break
-			pattern: /(^|[^\\])([*_])(?:(?:\r?\n|\r)(?!\r?\n|\r)|.)+?\2/,
-			lookbehind: true,
-			greedy: true,
-			inside: {
-				'punctuation': /^[*_]|[*_]$/
-=======
 			// allow one nested instance of bold text using the same delimiter
 			pattern: createInline(/_(?:<inner>|__(?:<inner>)+__)+_/.source, true),
 			lookbehind: true,
@@ -307,21 +192,12 @@
 					inside: {} // see below
 				},
 				'punctuation': /[*_]/
->>>>>>> 11903721
 			}
 		},
 		'strike': {
 			// ~~strike through~~
 			// ~strike~
 
-<<<<<<< HEAD
-			// Allow only one line break
-			pattern: /(^|[^\\])(~~?)(?:(?:\r?\n|\r)(?!\r?\n|\r)|.)+?\2/,
-			lookbehind: true,
-			greedy: true,
-			inside: {
-				'punctuation': /^~~?|~~?$/
-=======
 			// extra _ is because the inner pattern intentionally doesn't include it because of bold and italic
 			pattern: createInline(/(~~?)(?:<inner>|_)+?\2/.source, false),
 			lookbehind: true,
@@ -333,7 +209,6 @@
 					inside: {} // see below
 				},
 				'punctuation': /~~?/
->>>>>>> 11903721
 			}
 		},
 		'url': {
@@ -355,11 +230,7 @@
 	['bold', 'italic', 'strike'].forEach(function (token) {
 		['url', 'bold', 'italic', 'strike'].forEach(function (inside) {
 			if (token !== inside) {
-<<<<<<< HEAD
-				Prism.languages.markdown[token].inside[inside] = Prism.languages.markdown[inside];
-=======
 				Prism.languages.markdown[token].inside.content.inside[inside] = Prism.languages.markdown[inside];
->>>>>>> 11903721
 			}
 		});
 	});
@@ -382,8 +253,6 @@
 					continue;
 				}
 
-<<<<<<< HEAD
-=======
 				/*
 				 * Add the correct `language-xxxx` class to this code block. Keep in mind that the `code-language` token
 				 * is optional. But the grammar is defined so that there is only one case we have to handle:
@@ -398,7 +267,6 @@
 				 * ];
 				 */
 
->>>>>>> 11903721
 				var codeLang = token.content[1];
 				var codeBlock = token.content[3];
 
