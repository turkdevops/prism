(function(){

if (typeof self === 'undefined' || !self.Prism || !self.document || !document.querySelector) {
	return;
}

function $$(expr, con) {
	return Array.prototype.slice.call((con || document).querySelectorAll(expr));
}

function hasClass(element, className) {
  className = " " + className + " ";
  return (" " + element.className + " ").replace(/[\n\t]/g, " ").indexOf(className) > -1
}

// Some browsers round the line-height, others don't.
// We need to test for it to position the elements properly.
var isLineHeightRounded = (function() {
	var res;
	return function() {
		if(typeof res === 'undefined') {
			var d = document.createElement('div');
			d.style.fontSize = '13px';
			d.style.lineHeight = '1.5';
			d.style.padding = 0;
			d.style.border = 0;
			d.innerHTML = '&nbsp;<br />&nbsp;';
			document.body.appendChild(d);
			// Browsers that round the line-height should have offsetHeight === 38
			// The others should have 39.
			res = d.offsetHeight === 38;
			document.body.removeChild(d);
		}
		return res;
	}
}());

function highlightLines(pre, lines, classes) {
	var ranges = lines.replace(/\s+/g, '').split(','),
	    offset = +pre.getAttribute('data-line-offset') || 0;

	var parseMethod = isLineHeightRounded() ? parseInt : parseFloat;
	var lineHeight = parseMethod(getComputedStyle(pre).lineHeight);

	for (var i=0, range; range = ranges[i++];) {
		range = range.split('-');

		var start = +range[0],
		    end = +range[1] || start;

		var line = document.createElement('div');

		line.textContent = Array(end - start + 2).join(' \n');
		line.setAttribute('aria-hidden', 'true');
		line.className = (classes || '') + ' line-highlight';

		//if the line-numbers plugin is enabled, then there is no reason for this plugin to display the line numbers
		if(!hasClass(pre, 'line-numbers')) {
			line.setAttribute('data-start', start);

			if(end > start) {
				line.setAttribute('data-end', end);
			}
		}

		line.style.top = (start - offset - 1) * lineHeight + 'px';

		//allow this to play nicely with the line-numbers plugin
		if(hasClass(pre, 'line-numbers')) {
			//need to attack to pre as when line-numbers is enabled, the code tag is relatively which screws up the positioning
			pre.appendChild(line);
		} else {
			(pre.querySelector('code') || pre).appendChild(line);
		}
	}
}

function applyHash() {
	var hash = location.hash.slice(1);

	// Remove pre-existing temporary lines
	$$('.temporary.line-highlight').forEach(function (line) {
		line.parentNode.removeChild(line);
	});

	var range = (hash.match(/\.([\d,-]+)$/) || [,''])[1];

	if (!range || document.getElementById(hash)) {
		return;
	}

	var id = hash.slice(0, hash.lastIndexOf('.')),
	    pre = document.getElementById(id);

	if (!pre) {
		return;
	}

	if (!pre.hasAttribute('data-line')) {
		pre.setAttribute('data-line', '');
	}

	highlightLines(pre, range, 'temporary ');

	document.querySelector('.temporary.line-highlight').scrollIntoView();
}

var fakeTimer = 0; // Hack to limit the number of times applyHash() runs

Prism.hooks.add('before-sanity-check', function(env) {
	var pre = env.element.parentNode;
	var lines = pre && pre.getAttribute('data-line');

	if (!pre || !lines || !/pre/i.test(pre.nodeName)) {
		return;
	}

<<<<<<< HEAD
	/*
	 * Cleanup for other plugins (e.g. autoloader).
	 *
	 * Sometimes <code> blocks are highlighted multiple times. It is necessary
	 * to cleanup any left-over tags, because the whitespace inside of the <div>
	 * tags change the content of the <code> tag.
	 */
	var num = 0;
=======
	clearTimeout(fakeTimer);

>>>>>>> f7bdfd26
	$$('.line-highlight', pre).forEach(function (line) {
		num += line.textContent.length;
		line.parentNode.removeChild(line);
	});

<<<<<<< HEAD
	// Remove extra whitespace
	if (num && /^( \n)+$/.test(env.code.slice(-num))) {
		env.code = env.code.slice(0, -num);
	}
});

Prism.hooks.add('complete', function(env) {
	var pre = env.element.parentNode;
	var lines = pre && pre.getAttribute('data-line');

	if (!pre || !lines || !/pre/i.test(pre.nodeName)) {
		return;
	}

	clearTimeout(fakeTimer);

=======
>>>>>>> f7bdfd26
	highlightLines(pre, lines);

	fakeTimer = setTimeout(applyHash, 1);
});

	window.addEventListener('hashchange', applyHash);

})();<|MERGE_RESOLUTION|>--- conflicted
+++ resolved
@@ -114,26 +114,19 @@
 	if (!pre || !lines || !/pre/i.test(pre.nodeName)) {
 		return;
 	}
-
-<<<<<<< HEAD
+	
 	/*
-	 * Cleanup for other plugins (e.g. autoloader).
+	* Cleanup for other plugins (e.g. autoloader).
 	 *
 	 * Sometimes <code> blocks are highlighted multiple times. It is necessary
 	 * to cleanup any left-over tags, because the whitespace inside of the <div>
 	 * tags change the content of the <code> tag.
 	 */
 	var num = 0;
-=======
-	clearTimeout(fakeTimer);
-
->>>>>>> f7bdfd26
 	$$('.line-highlight', pre).forEach(function (line) {
 		num += line.textContent.length;
 		line.parentNode.removeChild(line);
 	});
-
-<<<<<<< HEAD
 	// Remove extra whitespace
 	if (num && /^( \n)+$/.test(env.code.slice(-num))) {
 		env.code = env.code.slice(0, -num);
@@ -149,9 +142,6 @@
 	}
 
 	clearTimeout(fakeTimer);
-
-=======
->>>>>>> f7bdfd26
 	highlightLines(pre, lines);
 
 	fakeTimer = setTimeout(applyHash, 1);
