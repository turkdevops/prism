--- conflicted
+++ resolved
@@ -1,63 +1,8 @@
-<<<<<<< HEAD
-(function() {
+(function () {
 
-if (typeof self === 'undefined' || !self.Prism || !self.document) {
-	return;
-}
-
-Prism.hooks.add('complete', function (env) {
-	if (!env.code) {
+	if (typeof self === 'undefined' || !self.Prism || !self.document) {
 		return;
 	}
-
-	// works only for <code> wrapped inside <pre> (not inline)
-	var pre = env.element.parentNode;
-	var clsReg = /\s*\bline-numbers\b\s*/;
-	if (
-		!pre || !/pre/i.test(pre.nodeName) ||
-			// Abort only if nor the <pre> nor the <code> have the class
-		(!clsReg.test(pre.className) && !clsReg.test(env.element.className))
-	) {
-		return;
-	}
-
-	if (env.element.querySelector(".line-numbers-rows")) {
-		// Abort if line numbers already exists
-		return;
-	}
-
-	if (clsReg.test(env.element.className)) {
-		// Remove the class "line-numbers" from the <code>
-		env.element.className = env.element.className.replace(clsReg, '');
-	}
-	if (!clsReg.test(pre.className)) {
-		// Add the class "line-numbers" to the <pre>
-		pre.className += ' line-numbers';
-	}
-
-	var match = env.code.match(/\n(?!$)/g);
-	var linesNum = match ? match.length + 1 : 1;
-	var lineNumbersWrapper;
-
-	var lines = new Array(linesNum + 1);
-	lines = lines.join('<span></span>');
-
-	lineNumbersWrapper = document.createElement('span');
-	lineNumbersWrapper.setAttribute('aria-hidden', 'true');
-	lineNumbersWrapper.className = 'line-numbers-rows';
-	lineNumbersWrapper.innerHTML = lines;
-
-	if (pre.hasAttribute('data-start')) {
-		pre.style.counterReset = 'linenumber ' + (parseInt(pre.getAttribute('data-start'), 10) - 1);
-	}
-
-	env.element.appendChild(lineNumbersWrapper);
-
-});
-
-}());
-=======
-(function(){
 
 	/**
 	 * Class name for <pre> which is activating the plugin
@@ -69,53 +14,57 @@
 	 * Resizes line numbers spans according to height of line of code
 	 * @param  {Element} element <pre> element
 	 */
-	var _resizeElement = function(element){
-    var codeStyles = getStyles(element);
-    var whiteSpace = codeStyles['white-space'];
+	var _resizeElement = function (element) {
+		var codeStyles = getStyles(element);
+		var whiteSpace = codeStyles['white-space'];
 
-    if (whiteSpace === 'pre-wrap' || whiteSpace === 'pre-line'){
-      var codeElement = element.querySelector('code');
-      var lineNumbersWrapper = element.querySelector('.line-numbers-rows');
-      var lineNumberSizer = element.querySelector('.line-numbers-sizer');
-      var codeLines = element.textContent.split('\n');
+		if (whiteSpace === 'pre-wrap' || whiteSpace === 'pre-line') {
+			var codeElement = element.querySelector('code');
+			var lineNumbersWrapper = element.querySelector('.line-numbers-rows');
+			var lineNumberSizer = element.querySelector('.line-numbers-sizer');
+			var codeLines = element.textContent.split('\n');
 
-      if (!lineNumberSizer){
-        lineNumberSizer = document.createElement('span');
-        lineNumberSizer.className = 'line-numbers-sizer';
+			if (!lineNumberSizer) {
+				lineNumberSizer = document.createElement('span');
+				lineNumberSizer.className = 'line-numbers-sizer';
 
-        codeElement.appendChild(lineNumberSizer);
-      }
+				codeElement.appendChild(lineNumberSizer);
+			}
 
-      lineNumberSizer.style.display = 'block';
+			lineNumberSizer.style.display = 'block';
 
-      codeLines.forEach(function(line, lineNumber){
-        lineNumberSizer.textContent = line || '\n';
-        var lineSize = lineNumberSizer.getBoundingClientRect().height;
-        lineNumbersWrapper.children[lineNumber].style.height = lineSize + 'px';
-      });
+			codeLines.forEach(function (line, lineNumber) {
+				lineNumberSizer.textContent = line || '\n';
+				var lineSize = lineNumberSizer.getBoundingClientRect().height;
+				lineNumbersWrapper.children[lineNumber].style.height = lineSize + 'px';
+			});
 
-      lineNumberSizer.textContent = '';
-      lineNumberSizer.style.display = 'none';
-    }
+			lineNumberSizer.textContent = '';
+			lineNumberSizer.style.display = 'none';
+		}
 	};
 
-  /**
-   * Returns style declarations for the element
-   * @param {Element} element
-   */
-  var getStyles = function(element){
-    if (!element){
-      return null;
-    }
+	/**
+	 * Returns style declarations for the element
+	 * @param {Element} element
+	 */
+	var getStyles = function (element) {
+		if (!element) {
+			return null;
+		}
 
-    return window.getComputedStyle ? getComputedStyle(element) : (element.currentStyle || null);
-  };
+		return window.getComputedStyle ? getComputedStyle(element) : (element.currentStyle || null);
+	};
 
-	window.addEventListener('resize', function(){
+	window.addEventListener('resize', function () {
 		Array.prototype.forEach.call(document.querySelectorAll('pre.' + PLUGIN_CLASS), _resizeElement);
 	});
 
-	Prism.hooks.add('after-highlight', function (env) {
+	Prism.hooks.add('complete', function (env) {
+		if (!env.code) {
+			return;
+		}
+
 		// works only for <code> wrapped inside <pre> (not inline)
 		var pre = env.element.parentNode;
 		var clsReg = /\s*\bline-numbers\b\s*/;
@@ -124,6 +73,11 @@
 			// Abort only if nor the <pre> nor the <code> have the class
 			(!clsReg.test(pre.className) && !clsReg.test(env.element.className))
 		) {
+			return;
+		}
+
+		if (env.element.querySelector(".line-numbers-rows")) {
+			// Abort if line numbers already exists
 			return;
 		}
 
@@ -136,13 +90,16 @@
 			pre.className += ' line-numbers';
 		}
 
-		var linesNum = (1 + env.code.split('\n').length);
-		var lineNumbersWrapper = document.createElement('span');
-		lineNumbersWrapper.className = 'line-numbers-rows';
+		var match = env.code.match(/\n(?!$)/g);
+		var linesNum = match ? match.length + 1 : 1;
+		var lineNumbersWrapper;
 
-		var lines = new Array(linesNum);
+		var lines = new Array(linesNum + 1);
 		lines = lines.join('<span></span>');
 
+		lineNumbersWrapper = document.createElement('span');
+		lineNumbersWrapper.setAttribute('aria-hidden', 'true');
+		lineNumbersWrapper.className = 'line-numbers-rows';
 		lineNumbersWrapper.innerHTML = lines;
 
 		if (pre.hasAttribute('data-start')) {
@@ -151,8 +108,7 @@
 
 		env.element.appendChild(lineNumbersWrapper);
 
-    _resizeElement(pre);
+		_resizeElement(pre);
 	});
 
-})();
->>>>>>> 407fc67f
+}());