--- conflicted
+++ resolved
@@ -43,7 +43,6 @@
 
   <h2>HTML</h2>
   <p>Please note the <code>data-start="-5"</code> in the code below.</p>
-<<<<<<< HEAD
   <pre class="line-numbers" data-src="plugins/line-numbers/index.html" data-start="-5"></pre>
 
   <h2>Unknown languages</h2>
@@ -51,9 +50,10 @@
 is not highlighted
 but it still has
 lines numbers</code></pre>
-=======
+
+  <h2>Soft wrap support</h2>
   <pre class="line-numbers" data-src="plugins/line-numbers/index.html" data-start="-5" style="white-space:pre-wrap;"></pre>
->>>>>>> 407fc67f
+
 </section>
 
 <footer data-src="templates/footer.html" data-type="text/html"></footer>
