var components = {
	core: {
		meta: {
			path: 'components/prism-core.js',
			option: 'mandatory'
		},
		'core': 'Core'
	},
	themes: {
		meta: {
			path: '{id}.css',
			link: 'index.html?theme={id}',
			exclusive: true
		},
		'prism': {
			title: 'Default',
			option: 'default'
		},
		'prism-dark': 'Dark',
		'prism-funky': 'Funky'
	},
	languages: {
		meta: {
			path: 'components/prism-{id}'
		},
		'markup': {
			title: 'Markup',
			option: 'default'
		},
		'css': {
			title: 'CSS',
			option: 'default'
		},
		'clike': {
			title: 'C-like',
			option: 'default'
		},
		'javascript': {
			title: 'JavaScript',
			option: 'default',
			require: 'clike'
		},
		'java' : {
			title: 'Java',
			require: 'clike'
		},
		'coffeescript': {
			title: 'CoffeeScript',
			require: 'javascript'
		},
		'scss': {
			title: 'Sass (Scss)',
			require: 'css'
		},
<<<<<<< HEAD
		'bash' : {
			title: 'Bash',
			require: 'clike'
		},
		'c': {
			title: 'C',
			require: 'clike'
		},
		'cpp': {
			title: 'C++',
			require: 'c'
=======
		'python': {
			title: 'Python'
		},
		'sql': {
			title: 'SQL'
>>>>>>> 139384a1
		}
	},
	plugins: {
		meta: {
			path: 'plugins/{id}/prism-{id}',
			link: 'plugins/{id}/',
			hasCSS: true
		},
		'line-highlight': 'Line Highlight',
		'show-invisibles': 'Show Invisibles',
		'autolinker': 'Autolinker'
	}
};

(function(){

if(!document.body.addEventListener) {
	return;
}

$$('[data-src]').forEach(function(element) {
	var src = element.getAttribute('data-src'),
	    html = element.getAttribute('data-type') === 'text/html',
	    contentProperty = html? 'innerHTML' : 'textContent';

	$u.xhr({
		url: src,
		callback: function(xhr) {
			try {
				element[contentProperty] = xhr.responseText;

				// Run JS

				$$('script', element).forEach(function (script) {
					var after = script.nextSibling, parent = script.parentNode;
					parent.removeChild(script);
					document.head.appendChild(script);
				});

				$u.event.fire(element, 'contentreceived', {
					src: src
				});
			}
			catch (e) {}
		}
	});
});

document.body.addEventListener('contentreceived', function(evt) {
	var pre = evt.target;

	if(!/pre/i.test(pre.nodeName)) {
		return;
	}

	var language = {
		'js': 'javascript',
		'css': 'css',
		'html': 'markup',
		'svg': 'markup'
	}[(evt.src.match(/\.(\w+)$/) || [,''])[1]];

	var code = document.createElement('code');

	code.className = 'lang-' + language;

	code.textContent = pre.textContent;
	pre.textContent = '';

	pre.appendChild(code);

	Prism.highlightElement(code);
});

})();

/**
 * Table of contents
 */
(function(){
var toc = document.createElement('ol');

$$('body > section > h1').forEach(function(h1) {
	var section = h1.parentNode,
	    text = h1.textContent,
	    id = h1.id || section.id;

	// Assign id if one does not exist
	if (!id) {
		id = text.toLowerCase();

		// Replace spaces with hyphens, only keep first 10 words
		id = id.split(/\s+/g, 10).join('-');

		// Remove non-word characters
		id = id.replace(/[^\w-]/g, '');

		section.id = id;
	}

	// Linkify heading text
	if (h1.children.length === 0) {
		h1.innerHTML = '';

		$u.element.create('a', {
			properties: {
				href: '#' + id
			},
			contents: text,
			inside: h1
		});
	}

	$u.element.create('li', {
		contents: {
			tag: 'a',
			properties: {
				href: '#' + (h1.id || section.id)
			},
			contents: text
		},
		inside: toc
	});
});

if (toc.children.length > 0) {
	$u.element.create('section', {
		properties: {
			id: 'toc'
		},
		contents: [{
			tag: 'h1',
			contents: 'On this page'
		}, toc],
		before: $('body > section')
	});
}

})();

// calc()
(function(){
	if(!window.PrefixFree) return;

	if (PrefixFree.functions.indexOf('calc') == -1) {
		var style = document.createElement('_').style;
		style.width = 'calc(1px + 1%)'

		if(!style.width) {
			// calc not supported
			var header = $('header'),
			    footer = $('footer');

			function calculatePadding() {
				header.style.padding =
				footer.style.padding = '30px ' + (innerWidth/2 - 450) + 'px';
			}

			addEventListener('resize', calculatePadding);
			calculatePadding();
		}
	}
})();

(function() {
var p = $u.element.create('p', {
	properties: {
		id: 'theme'
	},
	contents: {
		tag: 'p',
		contents: 'Theme:'
	},
	after: '.intro'
});

var themes = components.themes;
var current = (location.search.match(/theme=([\w-]+)/) || [])[1];

if (!(current in themes)) {
	current = undefined;
}

if (current === undefined) {
	var stored = localStorage.getItem('theme');

	current = stored in themes? current = stored : 'prism';
}

function setTheme(id) {
	var link = $$('link[href^="prism"]')[0];

	link.href = themes.meta.path.replace(/\{id}/g, id);
	localStorage.setItem('theme', id);
}

for (var id in themes) {

	if (id === 'meta') {
		continue;
	}

	$u.element.create('input', {
		properties: {
			type: 'radio',
			name: "theme",
			id: 'theme=' + id,
			checked: current === id,
			value: id,
			onclick: function () {
				setTheme(this.value);
			}
		},
		inside: p
	});

	$u.element.create('label', {
		properties: {
			htmlFor: 'theme=' + id
		},
		contents: themes[id].title || themes[id],
		inside: p
	});
}

setTheme(current);
})();

(function(){

function listPlugins(ul) {
	for (var id in components.plugins) {
		if (id == 'meta') {
			continue;
		}

		var plugin = components.plugins[id];

		$u.element.create('li', {
			contents: {
				tag: 'a',
				prop: {
					href: 'plugins/' + id
				},
				contents: plugin.title || plugin
			},
			inside: ul
		});
	}
}

$$('.plugin-list').forEach(listPlugins);

})();<|MERGE_RESOLUTION|>--- conflicted
+++ resolved
@@ -52,7 +52,6 @@
 			title: 'Sass (Scss)',
 			require: 'css'
 		},
-<<<<<<< HEAD
 		'bash' : {
 			title: 'Bash',
 			require: 'clike'
@@ -64,13 +63,12 @@
 		'cpp': {
 			title: 'C++',
 			require: 'c'
-=======
+		},
 		'python': {
 			title: 'Python'
 		},
 		'sql': {
 			title: 'SQL'
->>>>>>> 139384a1
 		}
 	},
 	plugins: {
